/****************************************************************************
 *
 *   Copyright (c) 2013-2015 PX4 Development Team. All rights reserved.
 *
 * Redistribution and use in source and binary forms, with or without
 * modification, are permitted provided that the following conditions
 * are met:
 *
 * 1. Redistributions of source code must retain the above copyright
 *    notice, this list of conditions and the following disclaimer.
 * 2. Redistributions in binary form must reproduce the above copyright
 *    notice, this list of conditions and the following disclaimer in
 *    the documentation and/or other materials provided with the
 *    distribution.
 * 3. Neither the name PX4 nor the names of its contributors may be
 *    used to endorse or promote products derived from this software
 *    without specific prior written permission.
 *
 * THIS SOFTWARE IS PROVIDED BY THE COPYRIGHT HOLDERS AND CONTRIBUTORS
 * "AS IS" AND ANY EXPRESS OR IMPLIED WARRANTIES, INCLUDING, BUT NOT
 * LIMITED TO, THE IMPLIED WARRANTIES OF MERCHANTABILITY AND FITNESS
 * FOR A PARTICULAR PURPOSE ARE DISCLAIMED. IN NO EVENT SHALL THE
 * COPYRIGHT OWNER OR CONTRIBUTORS BE LIABLE FOR ANY DIRECT, INDIRECT,
 * INCIDENTAL, SPECIAL, EXEMPLARY, OR CONSEQUENTIAL DAMAGES (INCLUDING,
 * BUT NOT LIMITED TO, PROCUREMENT OF SUBSTITUTE GOODS OR SERVICES; LOSS
 * OF USE, DATA, OR PROFITS; OR BUSINESS INTERRUPTION) HOWEVER CAUSED
 * AND ON ANY THEORY OF LIABILITY, WHETHER IN CONTRACT, STRICT
 * LIABILITY, OR TORT (INCLUDING NEGLIGENCE OR OTHERWISE) ARISING IN
 * ANY WAY OUT OF THE USE OF THIS SOFTWARE, EVEN IF ADVISED OF THE
 * POSSIBILITY OF SUCH DAMAGE.
 *
 ****************************************************************************/

/**
 * @file state_machine_helper.cpp
 * State machine helper functions implementations
 *
 * @author Thomas Gubler <thomas@px4.io>
 * @author Julian Oes <julian@oes.ch>
 */

#include <px4_posix.h>
#include <stdio.h>
#include <unistd.h>
#include <stdint.h>
#include <stdbool.h>
#include <dirent.h>
#include <fcntl.h>
#include <string.h>
#include <math.h>

#include <uORB/uORB.h>
#include <uORB/topics/vehicle_status.h>
#include <uORB/topics/actuator_controls.h>
#include <uORB/topics/differential_pressure.h>
#include <systemlib/systemlib.h>
#include <systemlib/param/param.h>
#include <systemlib/err.h>
#include <drivers/drv_hrt.h>
#include <drivers/drv_accel.h>
#include <drivers/drv_device.h>
#include <mavlink/mavlink_log.h>

#include "state_machine_helper.h"
#include "commander_helper.h"
#include "PreflightCheck.h"

/* oddly, ERROR is not defined for c++ */
#ifdef ERROR
# undef ERROR
#endif
static const int ERROR = -1;

// This array defines the arming state transitions. The rows are the new state, and the columns
// are the current state. Using new state and current  state you can index into the array which
// will be true for a valid transition or false for a invalid transition. In some cases even
// though the transition is marked as true additional checks must be made. See arming_state_transition
// code for those checks.
static const bool arming_transitions[vehicle_status_s::ARMING_STATE_MAX][vehicle_status_s::ARMING_STATE_MAX] = {
	//                                                    INIT,  STANDBY, ARMED, ARMED_ERROR, STANDBY_ERROR, REBOOT, IN_AIR_RESTORE
	{ /* vehicle_status_s::ARMING_STATE_INIT */           true,  true,    false, false,       true,          false,  false },
	{ /* vehicle_status_s::ARMING_STATE_STANDBY */        true,  true,    true,  true,        false,         false,  false },
	{ /* vehicle_status_s::ARMING_STATE_ARMED */          false, true,    true,  false,       false,         false,  true },
	{ /* vehicle_status_s::ARMING_STATE_ARMED_ERROR */    false, false,   true,  true,        false,         false,  false },
	{ /* vehicle_status_s::ARMING_STATE_STANDBY_ERROR */  true,  true,    true,  true,        true,          false,  false },
	{ /* vehicle_status_s::ARMING_STATE_REBOOT */         true,  true,    false, false,       true,          true,   true },
	{ /* vehicle_status_s::ARMING_STATE_IN_AIR_RESTORE */ false, false,   false, false,       false,         false,  false }, // NYI
};

// You can index into the array with an arming_state_t in order to get it's textual representation
static const char * const state_names[vehicle_status_s::ARMING_STATE_MAX] = {
	"ARMING_STATE_INIT",
	"ARMING_STATE_STANDBY",
	"ARMING_STATE_ARMED",
	"ARMING_STATE_ARMED_ERROR",
	"ARMING_STATE_STANDBY_ERROR",
	"ARMING_STATE_REBOOT",
	"ARMING_STATE_IN_AIR_RESTORE",
};

transition_result_t
arming_state_transition(struct vehicle_status_s *status,		///< current vehicle status
			const struct safety_s   *safety,		///< current safety settings
			arming_state_t          new_arming_state,	///< arming state requested
			struct actuator_armed_s *armed,			///< current armed status
			bool			fRunPreArmChecks,	///< true: run the pre-arm checks, false: no pre-arm checks, for unit testing
			const int               mavlink_fd)		///< mavlink fd for error reporting, 0 for none
{
	// Double check that our static arrays are still valid
	ASSERT(vehicle_status_s::ARMING_STATE_INIT == 0);
	ASSERT(vehicle_status_s::ARMING_STATE_IN_AIR_RESTORE == vehicle_status_s::ARMING_STATE_MAX - 1);

	transition_result_t ret = TRANSITION_DENIED;
	arming_state_t current_arming_state = status->arming_state;
	bool feedback_provided = false;

	/* only check transition if the new state is actually different from the current one */
	if (new_arming_state == current_arming_state) {
		ret = TRANSITION_NOT_CHANGED;

	} else {

		/*
		 * Get sensing state if necessary
		 */
		int prearm_ret = OK;

		/* only perform the check if we have to */
		if (fRunPreArmChecks && new_arming_state == vehicle_status_s::ARMING_STATE_ARMED
				&& status->hil_state == vehicle_status_s::HIL_STATE_OFF) {
			prearm_ret = prearm_check(status, mavlink_fd);
		}

#ifdef __PX4_NUTTX
		/*
		 * Perform an atomic state update
		 */
		irqstate_t flags = irqsave();
#endif

		/* enforce lockdown in HIL */
		if (status->hil_state == vehicle_status_s::HIL_STATE_ON) {
			armed->lockdown = true;
			prearm_ret = OK;
			status->condition_system_sensors_initialized = true;

			/* recover from a prearm fail */
			if (status->arming_state == vehicle_status_s::ARMING_STATE_STANDBY_ERROR) {
				status->arming_state = vehicle_status_s::ARMING_STATE_STANDBY;
			}

		} else {
			armed->lockdown = false;
		}

		// Check that we have a valid state transition
		bool valid_transition = arming_transitions[new_arming_state][status->arming_state];

		if (valid_transition) {
			// We have a good transition. Now perform any secondary validation.
			if (new_arming_state == vehicle_status_s::ARMING_STATE_ARMED) {

				//      Do not perform pre-arm checks if coming from in air restore
				//      Allow if vehicle_status_s::HIL_STATE_ON
				if (status->arming_state != vehicle_status_s::ARMING_STATE_IN_AIR_RESTORE &&
					status->hil_state == vehicle_status_s::HIL_STATE_OFF) {

					// Fail transition if pre-arm check fails
					if (prearm_ret) {
						/* the prearm check already prints the reject reason */
						feedback_provided = true;
						valid_transition = false;

					// Fail transition if we need safety switch press
					} else if (safety->safety_switch_available && !safety->safety_off) {

						mavlink_log_critical(mavlink_fd, "NOT ARMING: Press safety switch first!");
						feedback_provided = true;
						valid_transition = false;
					}

					// Perform power checks only if circuit breaker is not
					// engaged for these checks
					if (!status->circuit_breaker_engaged_power_check) {
						// Fail transition if power is not good
						if (!status->condition_power_input_valid) {

							mavlink_and_console_log_critical(mavlink_fd, "NOT ARMING: Connect power module.");
							feedback_provided = true;
							valid_transition = false;
						}

						// Fail transition if power levels on the avionics rail
						// are measured but are insufficient
						if (status->condition_power_input_valid && (status->avionics_power_rail_voltage > 0.0f)) {
							// Check avionics rail voltages
							if (status->avionics_power_rail_voltage < 4.75f) {
								mavlink_and_console_log_critical(mavlink_fd, "NOT ARMING: Avionics power low: %6.2f Volt", (double)status->avionics_power_rail_voltage);
								feedback_provided = true;
								valid_transition = false;
							} else if (status->avionics_power_rail_voltage < 4.9f) {
								mavlink_log_critical(mavlink_fd, "CAUTION: Avionics power low: %6.2f Volt", (double)status->avionics_power_rail_voltage);
								feedback_provided = true;
							} else if (status->avionics_power_rail_voltage > 5.4f) {
								mavlink_log_critical(mavlink_fd, "CAUTION: Avionics power high: %6.2f Volt", (double)status->avionics_power_rail_voltage);
								feedback_provided = true;
							}
						}
					}

				}

			} else if (new_arming_state == vehicle_status_s::ARMING_STATE_STANDBY && status->arming_state == vehicle_status_s::ARMING_STATE_ARMED_ERROR) {
				new_arming_state = vehicle_status_s::ARMING_STATE_STANDBY_ERROR;
			}
		}

		// HIL can always go to standby
		if (status->hil_state == vehicle_status_s::HIL_STATE_ON && new_arming_state == vehicle_status_s::ARMING_STATE_STANDBY) {
			valid_transition = true;
		}

		// Check if we are trying to arm, checks look good but we are in STANDBY_ERROR
		if (status->arming_state == vehicle_status_s::ARMING_STATE_STANDBY_ERROR) {

			if (new_arming_state == vehicle_status_s::ARMING_STATE_ARMED) {

				if (status->condition_system_sensors_initialized) {
					mavlink_and_console_log_critical(mavlink_fd, "Preflight check resolved, reboot before arming");
				} else {
					mavlink_and_console_log_critical(mavlink_fd, "Preflight check failed, refusing to arm");
				}
				feedback_provided = true;

			} else if ((new_arming_state == vehicle_status_s::ARMING_STATE_STANDBY) &&
					status->condition_system_sensors_initialized) {
				mavlink_and_console_log_critical(mavlink_fd, "Preflight check resolved, reboot to complete");
				feedback_provided = true;
			} else {
				// Silent ignore
				feedback_provided = true;
			}

		// Sensors need to be initialized for STANDBY state, except for HIL
		} else if ((status->hil_state != vehicle_status_s::HIL_STATE_ON) &&
			(new_arming_state == vehicle_status_s::ARMING_STATE_STANDBY) &&
			(status->arming_state != vehicle_status_s::ARMING_STATE_STANDBY_ERROR) &&
			(!status->condition_system_sensors_initialized)) {
			if (!fRunPreArmChecks) {
				mavlink_and_console_log_critical(mavlink_fd, "Not ready to fly: Sensors need inspection");
			}
			feedback_provided = true;
			valid_transition = false;
			status->arming_state = vehicle_status_s::ARMING_STATE_STANDBY_ERROR;
		}

		// Finish up the state transition
		if (valid_transition) {
			armed->armed = new_arming_state == vehicle_status_s::ARMING_STATE_ARMED || new_arming_state == vehicle_status_s::ARMING_STATE_ARMED_ERROR;
			armed->ready_to_arm = new_arming_state == vehicle_status_s::ARMING_STATE_ARMED || new_arming_state == vehicle_status_s::ARMING_STATE_STANDBY;
			ret = TRANSITION_CHANGED;
			status->arming_state = new_arming_state;
		}

#ifdef __PX4_NUTTX
		/* end of atomic state update */
		irqrestore(flags);
#endif
	}

	if (ret == TRANSITION_DENIED) {
		const char * str = "INVAL: %s - %s";
		/* only print to console here by default as this is too technical to be useful during operation */
		warnx(str, state_names[status->arming_state], state_names[new_arming_state]);

		/* print to MAVLink if we didn't provide any feedback yet */
		if (!feedback_provided) {
			mavlink_log_critical(mavlink_fd, str, state_names[status->arming_state], state_names[new_arming_state]);
		}
	}

	return ret;
}

bool is_safe(const struct vehicle_status_s *status, const struct safety_s *safety, const struct actuator_armed_s *armed)
{
	// System is safe if:
	// 1) Not armed
	// 2) Armed, but in software lockdown (HIL)
	// 3) Safety switch is present AND engaged -> actuators locked
	if (!armed->armed || (armed->armed && armed->lockdown) || (safety->safety_switch_available && !safety->safety_off)) {
		return true;

	} else {
		return false;
	}
}

transition_result_t
main_state_transition(struct vehicle_status_s *status, main_state_t new_main_state)
{
	transition_result_t ret = TRANSITION_DENIED;

	/* transition may be denied even if the same state is requested because conditions may have changed */
	switch (new_main_state) {
	case vehicle_status_s::MAIN_STATE_MANUAL:
	case vehicle_status_s::MAIN_STATE_ACRO:
	case vehicle_status_s::MAIN_STATE_STAB:
		ret = TRANSITION_CHANGED;
		break;

	case vehicle_status_s::MAIN_STATE_ALTCTL:
		/* need at minimum altitude estimate */
		/* TODO: add this for fixedwing as well */
		if (!status->is_rotary_wing ||
		    (status->condition_local_altitude_valid ||
		     status->condition_global_position_valid)) {
			ret = TRANSITION_CHANGED;
		}
		break;

	case vehicle_status_s::MAIN_STATE_POSCTL:
		/* need at minimum local position estimate */
		if (status->condition_local_position_valid ||
		    status->condition_global_position_valid) {
			ret = TRANSITION_CHANGED;
		}
		break;

	case vehicle_status_s::MAIN_STATE_AUTO_LOITER:
		/* need global position estimate */
		if (status->condition_global_position_valid) {
			ret = TRANSITION_CHANGED;
		}
		break;

	case vehicle_status_s::MAIN_STATE_AUTO_MISSION:
	case vehicle_status_s::MAIN_STATE_AUTO_RTL:
		/* need global position and home position */
		if (status->condition_global_position_valid && status->condition_home_position_valid) {
			ret = TRANSITION_CHANGED;
		}
		break;

	case vehicle_status_s::MAIN_STATE_OFFBOARD:

		/* need offboard signal */
		if (!status->offboard_control_signal_lost) {
			ret = TRANSITION_CHANGED;
		}

		break;

	case vehicle_status_s::MAIN_STATE_MAX:
	default:
		break;
	}
	if (ret == TRANSITION_CHANGED) {
		if (status->main_state != new_main_state) {
			status->main_state = new_main_state;
		} else {
			ret = TRANSITION_NOT_CHANGED;
		}
	}

	return ret;
}

#ifdef __PX4_NUTTX
static transition_result_t disable_publication(const int mavlink_fd)
{
	transition_result_t ret;

	/* Disable publication of all attached sensors */
	/* list directory */
	DIR		*d;
	d = opendir("/dev");

<<<<<<< HEAD
	if (d) {
		struct dirent	*direntry;
		char devname[24];
=======
	} else {
		switch (new_state) {
		case vehicle_status_s::HIL_STATE_OFF:
			/* we're in HIL and unexpected things can happen if we disable HIL now */
			mavlink_log_critical(mavlink_fd, "Not switching off HIL (safety)");
			ret = TRANSITION_DENIED;
			break;
>>>>>>> 5b93d923

		while ((direntry = readdir(d)) != NULL) {

			/* skip serial ports */
			if (!strncmp("tty", direntry->d_name, 3)) {
				continue;
			}

			/* skip mtd devices */
			if (!strncmp("mtd", direntry->d_name, 3)) {
				continue;
			}

			/* skip ram devices */
			if (!strncmp("ram", direntry->d_name, 3)) {
				continue;
			}

			/* skip MMC devices */
			if (!strncmp("mmc", direntry->d_name, 3)) {
				continue;
			}

			/* skip mavlink */
			if (!strcmp("mavlink", direntry->d_name)) {
				continue;
			}

			/* skip console */
			if (!strcmp("console", direntry->d_name)) {
				continue;
			}

			/* skip null */
			if (!strcmp("null", direntry->d_name)) {
				continue;
			}

			snprintf(devname, sizeof(devname), "/dev/%s", direntry->d_name);

			int sensfd = ::open(devname, 0);

			if (sensfd < 0) {
				warn("failed opening device %s", devname);
				continue;
			}

			int block_ret = ::ioctl(sensfd, DEVIOCSPUBBLOCK, 1);
			close(sensfd);

			printf("Disabling %s: %s\n", devname, (block_ret == OK) ? "OK" : "ERROR");
		}
		closedir(d);
		ret = TRANSITION_CHANGED;
		mavlink_log_critical(mavlink_fd, "Switched to ON hil state");


	} else {
		/* failed opening dir */
		mavlink_log_info(mavlink_fd, "FAILED LISTING DEVICE ROOT DIRECTORY");
		ret = TRANSITION_DENIED;
	}
	return ret;
}

#else

static transition_result_t disable_publication(const int mavlink_fd)
{
	transition_result_t ret;
	const char *devname;
	unsigned int handle = 0;
	for(;;) {
		devname = px4_get_device_names(&handle);
		if (devname == NULL)
			break;

		/* skip mavlink */
		if (!strcmp("/dev/mavlink", devname)) {
			continue;
		}


		int sensfd = px4_open(devname, 0);

		if (sensfd < 0) {
			warn("failed opening device %s", devname);
			continue;
		}

		int block_ret = px4_ioctl(sensfd, DEVIOCSPUBBLOCK, 1);
		px4_close(sensfd);

			printf("Disabling %s: %s\n", devname, (block_ret == OK) ? "OK" : "ERROR");
	}
	ret = TRANSITION_CHANGED;
	mavlink_log_critical(mavlink_fd, "Switched to ON hil state");

	return ret;
}
#endif

/**
 * Transition from one hil state to another
 */
transition_result_t hil_state_transition(hil_state_t new_state, orb_advert_t status_pub, struct vehicle_status_s *current_status, const int mavlink_fd)
{
	transition_result_t ret = TRANSITION_DENIED;

	if (current_status->hil_state == new_state) {
		ret = TRANSITION_NOT_CHANGED;

	} else {
		switch (new_state) {
		case vehicle_status_s::HIL_STATE_OFF:
			/* we're in HIL and unexpected things can happen if we disable HIL now */
			mavlink_log_critical(mavlink_fd, "#audio: Not switching off HIL (safety)");
			ret = TRANSITION_DENIED;
			break;

		case vehicle_status_s::HIL_STATE_ON:
			if (current_status->arming_state == vehicle_status_s::ARMING_STATE_INIT
			    || current_status->arming_state == vehicle_status_s::ARMING_STATE_STANDBY
			    || current_status->arming_state == vehicle_status_s::ARMING_STATE_STANDBY_ERROR) {
				ret = disable_publication(mavlink_fd);
			} else {
				mavlink_log_critical(mavlink_fd, "Not switching to HIL when armed");
				ret = TRANSITION_DENIED;
			}
			break;

		default:
			warnx("Unknown HIL state");
			break;
		}
	}

	if (ret == TRANSITION_CHANGED) {
		current_status->hil_state = new_state;
		current_status->timestamp = hrt_absolute_time();
		// XXX also set lockdown here
		orb_publish(ORB_ID(vehicle_status), status_pub, current_status);
	}
	return ret;
}

/**
 * Check failsafe and main status and set navigation status for navigator accordingly
 */
bool set_nav_state(struct vehicle_status_s *status, const bool data_link_loss_enabled, const bool mission_finished,
		   const bool stay_in_failsafe)
{
	navigation_state_t nav_state_old = status->nav_state;

	bool armed = (status->arming_state == vehicle_status_s::ARMING_STATE_ARMED || status->arming_state == vehicle_status_s::ARMING_STATE_ARMED_ERROR);
	status->failsafe = false;

	/* evaluate main state to decide in normal (non-failsafe) mode */
	switch (status->main_state) {
	case vehicle_status_s::MAIN_STATE_ACRO:
	case vehicle_status_s::MAIN_STATE_MANUAL:
	case vehicle_status_s::MAIN_STATE_STAB:
	case vehicle_status_s::MAIN_STATE_ALTCTL:
	case vehicle_status_s::MAIN_STATE_POSCTL:
		/* require RC for all manual modes */
		if ((status->rc_signal_lost || status->rc_signal_lost_cmd) && armed && !status->condition_landed) {
			status->failsafe = true;

			if (status->condition_global_position_valid && status->condition_home_position_valid) {
				status->nav_state = vehicle_status_s::NAVIGATION_STATE_AUTO_RCRECOVER;
			} else if (status->condition_local_position_valid) {
				status->nav_state = vehicle_status_s::NAVIGATION_STATE_LAND;
			} else if (status->condition_local_altitude_valid) {
				status->nav_state = vehicle_status_s::NAVIGATION_STATE_DESCEND;
			} else {
				status->nav_state = vehicle_status_s::NAVIGATION_STATE_TERMINATION;
			}

		} else {
			switch (status->main_state) {
			case vehicle_status_s::MAIN_STATE_ACRO:
				status->nav_state = vehicle_status_s::NAVIGATION_STATE_ACRO;
				break;

			case vehicle_status_s::MAIN_STATE_MANUAL:
				status->nav_state = vehicle_status_s::NAVIGATION_STATE_MANUAL;
				break;

			case vehicle_status_s::MAIN_STATE_STAB:
				status->nav_state = vehicle_status_s::NAVIGATION_STATE_STAB;
				break;

			case vehicle_status_s::MAIN_STATE_ALTCTL:
				status->nav_state = vehicle_status_s::NAVIGATION_STATE_ALTCTL;
				break;

			case vehicle_status_s::MAIN_STATE_POSCTL:
				status->nav_state = vehicle_status_s::NAVIGATION_STATE_POSCTL;
				break;

			default:
				status->nav_state = vehicle_status_s::NAVIGATION_STATE_MANUAL;
				break;
			}
		}
		break;

	case vehicle_status_s::MAIN_STATE_AUTO_MISSION:

		/* go into failsafe
		 * - if commanded to do so
		 * - if we have an engine failure
		 * - depending on datalink, RC and if the mission is finished */

		/* first look at the commands */
		if (status->engine_failure_cmd) {
			status->nav_state = vehicle_status_s::NAVIGATION_STATE_AUTO_LANDENGFAIL;
		} else if (status->data_link_lost_cmd) {
			status->nav_state = vehicle_status_s::NAVIGATION_STATE_AUTO_RTGS;
		} else if (status->gps_failure_cmd) {
			status->nav_state = vehicle_status_s::NAVIGATION_STATE_AUTO_LANDGPSFAIL;
		} else if (status->rc_signal_lost_cmd) {
			status->nav_state = vehicle_status_s::NAVIGATION_STATE_AUTO_RCRECOVER;

		/* finished handling commands which have priority, now handle failures */
		} else if (status->gps_failure) {
			status->nav_state = vehicle_status_s::NAVIGATION_STATE_AUTO_LANDGPSFAIL;
		} else if (status->engine_failure) {
			status->nav_state = vehicle_status_s::NAVIGATION_STATE_AUTO_LANDENGFAIL;

		/* datalink loss enabled:
		 * check for datalink lost: this should always trigger RTGS */
		} else if (data_link_loss_enabled && status->data_link_lost) {
			status->failsafe = true;

			if (status->condition_global_position_valid && status->condition_home_position_valid) {
				status->nav_state = vehicle_status_s::NAVIGATION_STATE_AUTO_RTGS;
			} else if (status->condition_local_position_valid) {
				status->nav_state = vehicle_status_s::NAVIGATION_STATE_LAND;
			} else if (status->condition_local_altitude_valid) {
				status->nav_state = vehicle_status_s::NAVIGATION_STATE_DESCEND;
			} else {
				status->nav_state = vehicle_status_s::NAVIGATION_STATE_TERMINATION;
			}

		/* datalink loss disabled:
		 * check if both, RC and datalink are lost during the mission
		 * or RC is lost after the mission is finished: this should always trigger RCRECOVER */
		} else if (!data_link_loss_enabled && ((status->rc_signal_lost && status->data_link_lost) ||
						       (status->rc_signal_lost && mission_finished))) {
			status->failsafe = true;

			if (status->condition_global_position_valid && status->condition_home_position_valid) {
				status->nav_state = vehicle_status_s::NAVIGATION_STATE_AUTO_RCRECOVER;
			} else if (status->condition_local_position_valid) {
				status->nav_state = vehicle_status_s::NAVIGATION_STATE_LAND;
			} else if (status->condition_local_altitude_valid) {
				status->nav_state = vehicle_status_s::NAVIGATION_STATE_DESCEND;
			} else {
				status->nav_state = vehicle_status_s::NAVIGATION_STATE_TERMINATION;
			}

		/* stay where you are if you should stay in failsafe, otherwise everything is perfect */
		} else if (!stay_in_failsafe){
			status->nav_state = vehicle_status_s::NAVIGATION_STATE_AUTO_MISSION;
		}
		break;

	case vehicle_status_s::MAIN_STATE_AUTO_LOITER:
		/* go into failsafe on a engine failure */
		if (status->engine_failure) {
			status->nav_state = vehicle_status_s::NAVIGATION_STATE_AUTO_LANDENGFAIL;
		/* also go into failsafe if just datalink is lost */
		} else if (status->data_link_lost && data_link_loss_enabled) {
			status->failsafe = true;

			if (status->condition_global_position_valid && status->condition_home_position_valid) {
				status->nav_state = vehicle_status_s::NAVIGATION_STATE_AUTO_RTGS;
			} else if (status->condition_local_position_valid) {
				status->nav_state = vehicle_status_s::NAVIGATION_STATE_LAND;
			} else if (status->condition_local_altitude_valid) {
				status->nav_state = vehicle_status_s::NAVIGATION_STATE_DESCEND;
			} else {
				status->nav_state = vehicle_status_s::NAVIGATION_STATE_TERMINATION;
			}

		/* go into failsafe if RC is lost and datalink loss is not set up */
		} else if (status->rc_signal_lost && !data_link_loss_enabled) {
			status->failsafe = true;

			if (status->condition_global_position_valid && status->condition_home_position_valid) {
				status->nav_state = vehicle_status_s::NAVIGATION_STATE_AUTO_RTGS;
			} else if (status->condition_local_position_valid) {
				status->nav_state = vehicle_status_s::NAVIGATION_STATE_LAND;
			} else if (status->condition_local_altitude_valid) {
				status->nav_state = vehicle_status_s::NAVIGATION_STATE_DESCEND;
			} else {
				status->nav_state = vehicle_status_s::NAVIGATION_STATE_TERMINATION;
			}

		/* don't bother if RC is lost if datalink is connected */
		} else if (status->rc_signal_lost) {

			/* this mode is ok, we don't need RC for loitering */
			status->nav_state = vehicle_status_s::NAVIGATION_STATE_AUTO_LOITER;
		} else {
			/* everything is perfect */
			status->nav_state = vehicle_status_s::NAVIGATION_STATE_AUTO_LOITER;
		}
		break;

	case vehicle_status_s::MAIN_STATE_AUTO_RTL:
		/* require global position and home, also go into failsafe on an engine failure */

		if (status->engine_failure) {
			status->nav_state = vehicle_status_s::NAVIGATION_STATE_AUTO_LANDENGFAIL;
		} else if ((!status->condition_global_position_valid ||
					!status->condition_home_position_valid)) {
			status->failsafe = true;

			if (status->condition_local_position_valid) {
				status->nav_state = vehicle_status_s::NAVIGATION_STATE_LAND;
			} else if (status->condition_local_altitude_valid) {
				status->nav_state = vehicle_status_s::NAVIGATION_STATE_DESCEND;
			} else {
				status->nav_state = vehicle_status_s::NAVIGATION_STATE_TERMINATION;
			}
		} else {
			status->nav_state = vehicle_status_s::NAVIGATION_STATE_AUTO_RTL;
		}
		break;

	case vehicle_status_s::MAIN_STATE_OFFBOARD:
		/* require offboard control, otherwise stay where you are */
		if (status->offboard_control_signal_lost && !status->rc_signal_lost) {
			status->failsafe = true;

			status->nav_state = vehicle_status_s::NAVIGATION_STATE_POSCTL;
		} else if (status->offboard_control_signal_lost && status->rc_signal_lost) {
			status->failsafe = true;

			if (status->condition_local_position_valid) {
				status->nav_state = vehicle_status_s::NAVIGATION_STATE_LAND;
			} else if (status->condition_local_altitude_valid) {
				status->nav_state = vehicle_status_s::NAVIGATION_STATE_DESCEND;
			} else {
				status->nav_state = vehicle_status_s::NAVIGATION_STATE_TERMINATION;
			}
		} else {
			status->nav_state = vehicle_status_s::NAVIGATION_STATE_OFFBOARD;
		}
	default:
		break;
	}

	return status->nav_state != nav_state_old;
}

int prearm_check(const struct vehicle_status_s *status, const int mavlink_fd)
{
	/* at this point this equals the preflight check, but might add additional
	 * quantities later.
	 */
	bool checkAirspeed = false;
	/* Perform airspeed check only if circuit breaker is not
	 * engaged and it's not a rotary wing */
	if (!status->circuit_breaker_engaged_airspd_check && !status->is_rotary_wing) {
		checkAirspeed = true;
	}

	return !Commander::preflightCheck(mavlink_fd, true, true, true, true, checkAirspeed, !(status->rc_input_mode == vehicle_status_s::RC_IN_MODE_OFF), !status->circuit_breaker_engaged_gpsfailure_check, true);
}<|MERGE_RESOLUTION|>--- conflicted
+++ resolved
@@ -39,7 +39,6 @@
  * @author Julian Oes <julian@oes.ch>
  */
 
-#include <px4_posix.h>
 #include <stdio.h>
 #include <unistd.h>
 #include <stdint.h>
@@ -131,12 +130,12 @@
 			prearm_ret = prearm_check(status, mavlink_fd);
 		}
 
-#ifdef __PX4_NUTTX
 		/*
 		 * Perform an atomic state update
 		 */
+		#ifdef __PX4_NUTTX
 		irqstate_t flags = irqsave();
-#endif
+		#endif
 
 		/* enforce lockdown in HIL */
 		if (status->hil_state == vehicle_status_s::HIL_STATE_ON) {
@@ -262,10 +261,10 @@
 			status->arming_state = new_arming_state;
 		}
 
-#ifdef __PX4_NUTTX
 		/* end of atomic state update */
+		#ifdef __PX4_NUTTX
 		irqrestore(flags);
-#endif
+		#endif
 	}
 
 	if (ret == TRANSITION_DENIED) {
@@ -366,21 +365,16 @@
 	return ret;
 }
 
-#ifdef __PX4_NUTTX
-static transition_result_t disable_publication(const int mavlink_fd)
+/**
+ * Transition from one hil state to another
+ */
+transition_result_t hil_state_transition(hil_state_t new_state, int status_pub, struct vehicle_status_s *current_status, const int mavlink_fd)
 {
-	transition_result_t ret;
-
-	/* Disable publication of all attached sensors */
-	/* list directory */
-	DIR		*d;
-	d = opendir("/dev");
-
-<<<<<<< HEAD
-	if (d) {
-		struct dirent	*direntry;
-		char devname[24];
-=======
+	transition_result_t ret = TRANSITION_DENIED;
+
+	if (current_status->hil_state == new_state) {
+		ret = TRANSITION_NOT_CHANGED;
+
 	} else {
 		switch (new_state) {
 		case vehicle_status_s::HIL_STATE_OFF:
@@ -388,132 +382,112 @@
 			mavlink_log_critical(mavlink_fd, "Not switching off HIL (safety)");
 			ret = TRANSITION_DENIED;
 			break;
->>>>>>> 5b93d923
-
-		while ((direntry = readdir(d)) != NULL) {
-
-			/* skip serial ports */
-			if (!strncmp("tty", direntry->d_name, 3)) {
-				continue;
-			}
-
-			/* skip mtd devices */
-			if (!strncmp("mtd", direntry->d_name, 3)) {
-				continue;
-			}
-
-			/* skip ram devices */
-			if (!strncmp("ram", direntry->d_name, 3)) {
-				continue;
-			}
-
-			/* skip MMC devices */
-			if (!strncmp("mmc", direntry->d_name, 3)) {
-				continue;
-			}
-
-			/* skip mavlink */
-			if (!strcmp("mavlink", direntry->d_name)) {
-				continue;
-			}
-
-			/* skip console */
-			if (!strcmp("console", direntry->d_name)) {
-				continue;
-			}
-
-			/* skip null */
-			if (!strcmp("null", direntry->d_name)) {
-				continue;
-			}
-
-			snprintf(devname, sizeof(devname), "/dev/%s", direntry->d_name);
-
-			int sensfd = ::open(devname, 0);
-
-			if (sensfd < 0) {
-				warn("failed opening device %s", devname);
-				continue;
-			}
-
-			int block_ret = ::ioctl(sensfd, DEVIOCSPUBBLOCK, 1);
-			close(sensfd);
-
-			printf("Disabling %s: %s\n", devname, (block_ret == OK) ? "OK" : "ERROR");
-		}
-		closedir(d);
-		ret = TRANSITION_CHANGED;
-		mavlink_log_critical(mavlink_fd, "Switched to ON hil state");
-
-
-	} else {
-		/* failed opening dir */
-		mavlink_log_info(mavlink_fd, "FAILED LISTING DEVICE ROOT DIRECTORY");
-		ret = TRANSITION_DENIED;
-	}
-	return ret;
-}
-
-#else
-
-static transition_result_t disable_publication(const int mavlink_fd)
-{
-	transition_result_t ret;
-	const char *devname;
-	unsigned int handle = 0;
-	for(;;) {
-		devname = px4_get_device_names(&handle);
-		if (devname == NULL)
-			break;
-
-		/* skip mavlink */
-		if (!strcmp("/dev/mavlink", devname)) {
-			continue;
-		}
-
-
-		int sensfd = px4_open(devname, 0);
-
-		if (sensfd < 0) {
-			warn("failed opening device %s", devname);
-			continue;
-		}
-
-		int block_ret = px4_ioctl(sensfd, DEVIOCSPUBBLOCK, 1);
-		px4_close(sensfd);
-
-			printf("Disabling %s: %s\n", devname, (block_ret == OK) ? "OK" : "ERROR");
-	}
-	ret = TRANSITION_CHANGED;
-	mavlink_log_critical(mavlink_fd, "Switched to ON hil state");
-
-	return ret;
-}
-#endif
-
-/**
- * Transition from one hil state to another
- */
-transition_result_t hil_state_transition(hil_state_t new_state, orb_advert_t status_pub, struct vehicle_status_s *current_status, const int mavlink_fd)
-{
-	transition_result_t ret = TRANSITION_DENIED;
-
-	if (current_status->hil_state == new_state) {
-		ret = TRANSITION_NOT_CHANGED;
-
-	} else {
-		switch (new_state) {
-		case vehicle_status_s::HIL_STATE_OFF:
-			/* we're in HIL and unexpected things can happen if we disable HIL now */
-			mavlink_log_critical(mavlink_fd, "#audio: Not switching off HIL (safety)");
-			ret = TRANSITION_DENIED;
-			break;
 
 		case vehicle_status_s::HIL_STATE_ON:
 			if (current_status->arming_state == vehicle_status_s::ARMING_STATE_INIT
 			    || current_status->arming_state == vehicle_status_s::ARMING_STATE_STANDBY
 			    || current_status->arming_state == vehicle_status_s::ARMING_STATE_STANDBY_ERROR) {
-				ret = disable_publication(mavlink_fd);
+
+#ifdef __PX4_NUTTX
+				/* Disable publication of all attached sensors */
+				/* list directory */
+				DIR		*d;
+				d = opendir("/dev");
+
+				if (d) {
+					struct dirent	*direntry;
+					char devname[24];
+
+					while ((direntry = readdir(d)) != NULL) {
+
+						/* skip serial ports */
+						if (!strncmp("tty", direntry->d_name, 3)) {
+							continue;
+						}
+
+						/* skip mtd devices */
+						if (!strncmp("mtd", direntry->d_name, 3)) {
+							continue;
+						}
+
+						/* skip ram devices */
+						if (!strncmp("ram", direntry->d_name, 3)) {
+							continue;
+						}
+
+						/* skip MMC devices */
+						if (!strncmp("mmc", direntry->d_name, 3)) {
+							continue;
+						}
+
+						/* skip mavlink */
+						if (!strcmp("mavlink", direntry->d_name)) {
+							continue;
+						}
+
+						/* skip console */
+						if (!strcmp("console", direntry->d_name)) {
+							continue;
+						}
+
+						/* skip null */
+						if (!strcmp("null", direntry->d_name)) {
+							continue;
+						}
+
+						snprintf(devname, sizeof(devname), "/dev/%s", direntry->d_name);
+
+						int sensfd = ::open(devname, 0);
+
+						if (sensfd < 0) {
+							warn("failed opening device %s", devname);
+							continue;
+						}
+
+						int block_ret = ::ioctl(sensfd, DEVIOCSPUBBLOCK, 1);
+						close(sensfd);
+
+						printf("Disabling %s: %s\n", devname, (block_ret == OK) ? "OK" : "ERROR");
+					}
+					closedir(d);
+
+#else
+
+					const char *devname;
+					unsigned int handle = 0;
+					for(;;) {
+						devname = px4_get_device_names(&handle);
+						if (devname == NULL)
+							break;
+
+						/* skip mavlink */
+						if (!strcmp("/dev/mavlink", devname)) {
+							continue;
+						}
+
+
+						int sensfd = px4_open(devname, 0);
+
+						if (sensfd < 0) {
+							warn("failed opening device %s", devname);
+							continue;
+						}
+
+						int block_ret = px4_ioctl(sensfd, DEVIOCSPUBBLOCK, 1);
+						px4_close(sensfd);
+
+							printf("Disabling %s: %s\n", devname, (block_ret == OK) ? "OK" : "ERROR");
+					}
+#endif
+					ret = TRANSITION_CHANGED;
+					mavlink_log_critical(mavlink_fd, "Switched to ON hil state");
+
+
+				} else {
+					/* failed opening dir */
+					mavlink_log_info(mavlink_fd, "FAILED LISTING DEVICE ROOT DIRECTORY");
+					ret = TRANSITION_DENIED;
+				}
 			} else {
 				mavlink_log_critical(mavlink_fd, "Not switching to HIL when armed");
 				ret = TRANSITION_DENIED;
