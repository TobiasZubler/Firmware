--- conflicted
+++ resolved
@@ -354,11 +354,7 @@
 						int block_ret = ::ioctl(sensfd, DEVIOCSPUBBLOCK, 1);
 						close(sensfd);
 
-<<<<<<< HEAD
-						printf("Disabling %s: %s\n", direntry->d_name, (block_ret == OK) ? "OK" : "FAIL");
-=======
 						printf("Disabling %s: %s\n", direntry->d_name, (block_ret == OK) ? "OK" : "ERROR");
->>>>>>> 8818425e
 					}
 
 					closedir(d);
