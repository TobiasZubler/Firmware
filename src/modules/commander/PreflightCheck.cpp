/****************************************************************************
*
*   Copyright (c) 2012-2015 PX4 Development Team. All rights reserved.
*
* Redistribution and use in source and binary forms, with or without
* modification, are permitted provided that the following conditions
* are met:
*
* 1. Redistributions of source code must retain the above copyright
*    notice, this list of conditions and the following disclaimer.
* 2. Redistributions in binary form must reproduce the above copyright
*    notice, this list of conditions and the following disclaimer in
*    the documentation and/or other materials provided with the
*    distribution.
* 3. Neither the name PX4 nor the names of its contributors may be
*    used to endorse or promote products derived from this software
*    without specific prior written permission.
*
* THIS SOFTWARE IS PROVIDED BY THE COPYRIGHT HOLDERS AND CONTRIBUTORS
* "AS IS" AND ANY EXPRESS OR IMPLIED WARRANTIES, INCLUDING, BUT NOT
* LIMITED TO, THE IMPLIED WARRANTIES OF MERCHANTABILITY AND FITNESS
* FOR A PARTICULAR PURPOSE ARE DISCLAIMED. IN NO EVENT SHALL THE
* COPYRIGHT OWNER OR CONTRIBUTORS BE LIABLE FOR ANY DIRECT, INDIRECT,
* INCIDENTAL, SPECIAL, EXEMPLARY, OR CONSEQUENTIAL DAMAGES (INCLUDING,
* BUT NOT LIMITED TO, PROCUREMENT OF SUBSTITUTE GOODS OR SERVICES; LOSS
* OF USE, DATA, OR PROFITS; OR BUSINESS INTERRUPTION) HOWEVER CAUSED
* AND ON ANY THEORY OF LIABILITY, WHETHER IN CONTRACT, STRICT
* LIABILITY, OR TORT (INCLUDING NEGLIGENCE OR OTHERWISE) ARISING IN
* ANY WAY OUT OF THE USE OF THIS SOFTWARE, EVEN IF ADVISED OF THE
* POSSIBILITY OF SUCH DAMAGE.
*
****************************************************************************/

/**
* @file PreflightCheck.cpp
*
* Preflight check for main system components
*
* @author Lorenz Meier <lorenz@px4.io>
* @author Johan Jansen <jnsn.johan@gmail.com>
*/

#include <px4_config.h>
#include <px4_posix.h>
#include <unistd.h>
#include <stdlib.h>
#include <stdio.h>
#include <string.h>
#include <fcntl.h>
#include <errno.h>
#include <math.h>

#include <systemlib/err.h>
#include <systemlib/param/param.h>
#include <systemlib/rc_check.h>

#include <drivers/drv_hrt.h>
#include <drivers/drv_mag.h>
#include <drivers/drv_gyro.h>
#include <drivers/drv_accel.h>
#include <drivers/drv_baro.h>
#include <drivers/drv_airspeed.h>

#include <uORB/topics/airspeed.h>

#include <mavlink/mavlink_log.h>

#include "PreflightCheck.h"

namespace Commander
{
static bool magnometerCheck(int mavlink_fd, unsigned instance, bool optional)
{
	bool success = true;

	char s[30];
	sprintf(s, "%s%u", MAG_BASE_DEVICE_PATH, instance);
	int fd = px4_open(s, 0);

	if (fd < 0) {
		if (!optional) {
			mavlink_and_console_log_critical(mavlink_fd,
							 "PREFLIGHT FAIL: NO MAG SENSOR #%u", instance);
		}

		return false;
	}

	int calibration_devid;
	int ret;
	int devid = px4_ioctl(fd, DEVIOCGDEVICEID, 0);
	sprintf(s, "CAL_MAG%u_ID", instance);
	param_get(param_find(s), &(calibration_devid));

	if (devid != calibration_devid) {
		mavlink_and_console_log_critical(mavlink_fd,
						 "PREFLIGHT FAIL: MAG #%u UNCALIBRATED", instance);
		success = false;
		goto out;
	}

	ret = px4_ioctl(fd, MAGIOCSELFTEST, 0);

	if (ret != OK) {
		mavlink_and_console_log_critical(mavlink_fd,
						 "PREFLIGHT FAIL: MAG #%u SELFTEST FAILED", instance);
		success = false;
		goto out;
	}

out:
	px4_close(fd);
	return success;
}

static bool accelerometerCheck(int mavlink_fd, unsigned instance, bool optional, bool dynamic)
{
	bool success = true;

	char s[30];
	sprintf(s, "%s%u", ACCEL_BASE_DEVICE_PATH, instance);
	int fd = px4_open(s, O_RDONLY);

	if (fd < 0) {
		if (!optional) {
			mavlink_and_console_log_critical(mavlink_fd,
							 "PREFLIGHT FAIL: NO ACCEL SENSOR #%u", instance);
		}

		return false;
	}

	int calibration_devid;
	int ret;
	int devid = px4_ioctl(fd, DEVIOCGDEVICEID, 0);
	sprintf(s, "CAL_ACC%u_ID", instance);
	param_get(param_find(s), &(calibration_devid));

	if (devid != calibration_devid) {
		mavlink_and_console_log_critical(mavlink_fd,
						 "PREFLIGHT FAIL: ACCEL #%u UNCALIBRATED", instance);
		success = false;
		goto out;
	}

	ret = px4_ioctl(fd, ACCELIOCSELFTEST, 0);

	if (ret != OK) {
		mavlink_and_console_log_critical(mavlink_fd,
						 "PREFLIGHT FAIL: ACCEL #%u SELFTEST FAILED", instance);
		success = false;
		goto out;
	}

	if (dynamic) {
		/* check measurement result range */
		struct accel_report acc;
		ret = px4_read(fd, &acc, sizeof(acc));

		if (ret == sizeof(acc)) {
			/* evaluate values */
			float accel_magnitude = sqrtf(acc.x * acc.x + acc.y * acc.y + acc.z * acc.z);

			if (accel_magnitude < 4.0f || accel_magnitude > 15.0f /* m/s^2 */) {
				mavlink_and_console_log_critical(mavlink_fd, "PREFLIGHT FAIL: ACCEL RANGE, hold still on arming");
				/* this is frickin' fatal */
				success = false;
				goto out;
			}
		} else {
			mavlink_log_critical(mavlink_fd, "PREFLIGHT FAIL: ACCEL READ");
			/* this is frickin' fatal */
			success = false;
			goto out;
		}
	}

out:
	px4_close(fd);
	return success;
}

static bool gyroCheck(int mavlink_fd, unsigned instance, bool optional)
{
	bool success = true;

	char s[30];
	sprintf(s, "%s%u", GYRO_BASE_DEVICE_PATH, instance);
	int fd = px4_open(s, 0);

	if (fd < 0) {
		if (!optional) {
			mavlink_and_console_log_critical(mavlink_fd,
							 "PREFLIGHT FAIL: NO GYRO SENSOR #%u", instance);
		}

		return false;
	}

	int calibration_devid;
	int ret;
	int devid = px4_ioctl(fd, DEVIOCGDEVICEID, 0);
	sprintf(s, "CAL_GYRO%u_ID", instance);
	param_get(param_find(s), &(calibration_devid));

	if (devid != calibration_devid) {
		mavlink_and_console_log_critical(mavlink_fd,
						 "PREFLIGHT FAIL: GYRO #%u UNCALIBRATED", instance);
		success = false;
		goto out;
	}

	ret = px4_ioctl(fd, GYROIOCSELFTEST, 0);

	if (ret != OK) {
		mavlink_and_console_log_critical(mavlink_fd,
						 "PREFLIGHT FAIL: GYRO #%u SELFTEST FAILED", instance);
		success = false;
		goto out;
	}

out:
	px4_close(fd);
	return success;
}

static bool baroCheck(int mavlink_fd, unsigned instance, bool optional)
{
	bool success = true;

	char s[30];
	sprintf(s, "%s%u", BARO_BASE_DEVICE_PATH, instance);
	int fd = px4_open(s, 0);

	if (fd < 0) {
		if (!optional) {
			mavlink_and_console_log_critical(mavlink_fd,
							 "PREFLIGHT FAIL: NO BARO SENSOR #%u", instance);
		}

		return false;
	}

	px4_close(fd);
	return success;
}

static bool airspeedCheck(int mavlink_fd, bool optional)
{
	bool success = true;
	int ret;
	int fd = orb_subscribe(ORB_ID(airspeed));

	struct airspeed_s airspeed;

	if ((ret = orb_copy(ORB_ID(airspeed), fd, &airspeed)) ||
	    (hrt_elapsed_time(&airspeed.timestamp) > (500 * 1000))) {
		mavlink_and_console_log_critical(mavlink_fd, "PREFLIGHT FAIL: AIRSPEED SENSOR MISSING");
		success = false;
		goto out;
	}

<<<<<<< HEAD
	if (fabsf(airspeed.indicated_airspeed_m_s) > 6.0f) {
		mavlink_log_critical(mavlink_fd, "AIRSPEED WARNING: WIND OR CALIBRATION ISSUE");
=======
	if (fabsf(airspeed.indicated_airspeed_m_s > 6.0f)) {
		mavlink_and_console_log_critical(mavlink_fd, "AIRSPEED WARNING: WIND OR CALIBRATION ISSUE");
>>>>>>> 2a46e0f0
		// XXX do not make this fatal yet
	}

out:
	close(fd);
	return success;
}

bool preflightCheck(int mavlink_fd, bool checkMag, bool checkAcc, bool checkGyro,
		    bool checkBaro, bool checkAirspeed, bool checkRC, bool checkDynamic)
{
	bool failed = false;

	/* ---- MAG ---- */
	if (checkMag) {
		/* check all sensors, but fail only for mandatory ones */
		for (unsigned i = 0; i < max_optional_mag_count; i++) {
			bool required = (i < max_mandatory_mag_count);

			if (!magnometerCheck(mavlink_fd, i, !required) && required) {
				failed = true;
			}
		}
	}

	/* ---- ACCEL ---- */
	if (checkAcc) {
		/* check all sensors, but fail only for mandatory ones */
		for (unsigned i = 0; i < max_optional_accel_count; i++) {
			bool required = (i < max_mandatory_accel_count);

			if (!accelerometerCheck(mavlink_fd, i, !required, checkDynamic) && required) {
				failed = true;
			}
		}
	}

	/* ---- GYRO ---- */
	if (checkGyro) {
		/* check all sensors, but fail only for mandatory ones */
		for (unsigned i = 0; i < max_optional_gyro_count; i++) {
			bool required = (i < max_mandatory_gyro_count);

			if (!gyroCheck(mavlink_fd, i, !required) && required) {
				failed = true;
			}
		}
	}

	/* ---- BARO ---- */
	if (checkBaro) {
		/* check all sensors, but fail only for mandatory ones */
		for (unsigned i = 0; i < max_optional_baro_count; i++) {
			bool required = (i < max_mandatory_baro_count);

			if (!baroCheck(mavlink_fd, i, !required) && required) {
				failed = true;
			}
		}
	}

	/* ---- AIRSPEED ---- */
	if (checkAirspeed) {
		if (!airspeedCheck(mavlink_fd, true)) {
			failed = true;
		}
	}

	/* ---- RC CALIBRATION ---- */
	if (checkRC) {
		if (rc_calibration_check(mavlink_fd) != OK) {
			failed = true;
		}
	}

	/* Report status */
	return !failed;
}

}<|MERGE_RESOLUTION|>--- conflicted
+++ resolved
@@ -260,13 +260,8 @@
 		goto out;
 	}
 
-<<<<<<< HEAD
 	if (fabsf(airspeed.indicated_airspeed_m_s) > 6.0f) {
-		mavlink_log_critical(mavlink_fd, "AIRSPEED WARNING: WIND OR CALIBRATION ISSUE");
-=======
-	if (fabsf(airspeed.indicated_airspeed_m_s > 6.0f)) {
 		mavlink_and_console_log_critical(mavlink_fd, "AIRSPEED WARNING: WIND OR CALIBRATION ISSUE");
->>>>>>> 2a46e0f0
 		// XXX do not make this fatal yet
 	}
 
