--- conflicted
+++ resolved
@@ -261,15 +261,9 @@
 	int		_mag_sub;			/**< raw mag data subscription */
 	int 		_rc_sub;			/**< raw rc channels data subscription */
 	int		_baro_sub;			/**< raw baro data subscription */
-<<<<<<< HEAD
-	int     _airspeed_sub;		/**< airspeed subscription */
-	int		_diff_pres_sub;		/**< raw differential pressure subscription */
-	int		_vcontrol_mode_sub;			/**< vehicle control mode subscription */
-=======
 	int		_airspeed_sub;			/**< airspeed subscription */
 	int		_diff_pres_sub;			/**< raw differential pressure subscription */
-	int		_vstatus_sub;			/**< vehicle status subscription */
->>>>>>> 061be7f7
+	int		_vcontrol_mode_sub;			/**< vehicle control mode subscription */
 	int 		_params_sub;			/**< notification of parameter updates */
 	int 		_manual_control_sub;			/**< notification of manual control updates */
 
@@ -386,12 +380,9 @@
 
 		param_t battery_voltage_scaling;
 
-<<<<<<< HEAD
-=======
 		param_t board_rotation;
 		param_t external_mag_rotation;
 
->>>>>>> 061be7f7
 	}		_parameter_handles;		/**< handles for interesting parameters */
 
 
@@ -634,13 +625,10 @@
 
 	_parameter_handles.battery_voltage_scaling = param_find("BAT_V_SCALING");
 
-<<<<<<< HEAD
-=======
 	/* rotations */
 	_parameter_handles.board_rotation = param_find("SENS_BOARD_ROT");
 	_parameter_handles.external_mag_rotation = param_find("SENS_EXT_MAG_ROT");
 
->>>>>>> 061be7f7
 	/* fetch initial parameter values */
 	parameters_update();
 }
@@ -827,15 +815,12 @@
 		warnx("Failed updating voltage scaling param");
 	}
 
-<<<<<<< HEAD
-=======
 	param_get(_parameter_handles.board_rotation, &(_parameters.board_rotation));
 	param_get(_parameter_handles.external_mag_rotation, &(_parameters.external_mag_rotation));
 
 	get_rot_matrix((enum Rotation)_parameters.board_rotation, &_board_rotation);
 	get_rot_matrix((enum Rotation)_parameters.external_mag_rotation, &_external_mag_rotation);
 
->>>>>>> 061be7f7
 	return OK;
 }
 
