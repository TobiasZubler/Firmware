/****************************************************************************
 *
 *   Copyright (c) 2013, 2014 PX4 Development Team. All rights reserved.
 *
 * Redistribution and use in source and binary forms, with or without
 * modification, are permitted provided that the following conditions
 * are met:
 *
 * 1. Redistributions of source code must retain the above copyright
 *    notice, this list of conditions and the following disclaimer.
 * 2. Redistributions in binary form must reproduce the above copyright
 *    notice, this list of conditions and the following disclaimer in
 *    the documentation and/or other materials provided with the
 *    distribution.
 * 3. Neither the name PX4 nor the names of its contributors may be
 *    used to endorse or promote products derived from this software
 *    without specific prior written permission.
 *
 * THIS SOFTWARE IS PROVIDED BY THE COPYRIGHT HOLDERS AND CONTRIBUTORS
 * "AS IS" AND ANY EXPRESS OR IMPLIED WARRANTIES, INCLUDING, BUT NOT
 * LIMITED TO, THE IMPLIED WARRANTIES OF MERCHANTABILITY AND FITNESS
 * FOR A PARTICULAR PURPOSE ARE DISCLAIMED. IN NO EVENT SHALL THE
 * COPYRIGHT OWNER OR CONTRIBUTORS BE LIABLE FOR ANY DIRECT, INDIRECT,
 * INCIDENTAL, SPECIAL, EXEMPLARY, OR CONSEQUENTIAL DAMAGES (INCLUDING,
 * BUT NOT LIMITED TO, PROCUREMENT OF SUBSTITUTE GOODS OR SERVICES; LOSS
 * OF USE, DATA, OR PROFITS; OR BUSINESS INTERRUPTION) HOWEVER CAUSED
 * AND ON ANY THEORY OF LIABILITY, WHETHER IN CONTRACT, STRICT
 * LIABILITY, OR TORT (INCLUDING NEGLIGENCE OR OTHERWISE) ARISING IN
 * ANY WAY OUT OF THE USE OF THIS SOFTWARE, EVEN IF ADVISED OF THE
 * POSSIBILITY OF SUCH DAMAGE.
 *
 ****************************************************************************/

/**
 * @file mc_att_control_params.c
 * Parameters for multicopter attitude controller.
 *
 * @author Tobias Naegeli <naegelit@student.ethz.ch>
 * @author Lorenz Meier <lm@inf.ethz.ch>
 * @author Anton Babushkin <anton.babushkin@me.com>
 */

#include <systemlib/param/param.h>

/**
 * Roll P gain
 *
 * Roll proportional gain, i.e. desired angular speed in rad/s for error 1 rad.
 *
 * @min 0.0
 * @group Multicopter Attitude Control
 */
PARAM_DEFINE_FLOAT(MC_ROLL_P, 6.0f);

/**
 * Roll rate P gain
 *
 * Roll rate proportional gain, i.e. control output for angular speed error 1 rad/s.
 *
 * @min 0.0
 * @group Multicopter Attitude Control
 */
PARAM_DEFINE_FLOAT(MC_ROLLRATE_P, 0.1f);

/**
 * Roll rate I gain
 *
 * Roll rate integral gain. Can be set to compensate static thrust difference or gravity center offset.
 *
 * @min 0.0
 * @group Multicopter Attitude Control
 */
PARAM_DEFINE_FLOAT(MC_ROLLRATE_I, 0.0f);

/**
 * Roll rate D gain
 *
 * Roll rate differential gain. Small values help reduce fast oscillations. If value is too big oscillations will appear again.
 *
 * @min 0.0
 * @group Multicopter Attitude Control
 */
PARAM_DEFINE_FLOAT(MC_ROLLRATE_D, 0.002f);

/**
 * Pitch P gain
 *
 * Pitch proportional gain, i.e. desired angular speed in rad/s for error 1 rad.
 *
 * @unit 1/s
 * @min 0.0
 * @group Multicopter Attitude Control
 */
PARAM_DEFINE_FLOAT(MC_PITCH_P, 6.0f);

/**
 * Pitch rate P gain
 *
 * Pitch rate proportional gain, i.e. control output for angular speed error 1 rad/s.
 *
 * @min 0.0
 * @group Multicopter Attitude Control
 */
PARAM_DEFINE_FLOAT(MC_PITCHRATE_P, 0.1f);

/**
 * Pitch rate I gain
 *
 * Pitch rate integral gain. Can be set to compensate static thrust difference or gravity center offset.
 *
 * @min 0.0
 * @group Multicopter Attitude Control
 */
PARAM_DEFINE_FLOAT(MC_PITCHRATE_I, 0.0f);

/**
 * Pitch rate D gain
 *
 * Pitch rate differential gain. Small values help reduce fast oscillations. If value is too big oscillations will appear again.
 *
 * @min 0.0
 * @group Multicopter Attitude Control
 */
PARAM_DEFINE_FLOAT(MC_PITCHRATE_D, 0.002f);

/**
 * Yaw P gain
 *
 * Yaw proportional gain, i.e. desired angular speed in rad/s for error 1 rad.
 *
 * @unit 1/s
 * @min 0.0
 * @group Multicopter Attitude Control
 */
PARAM_DEFINE_FLOAT(MC_YAW_P, 2.0f);

/**
 * Yaw rate P gain
 *
 * Yaw rate proportional gain, i.e. control output for angular speed error 1 rad/s.
 *
 * @min 0.0
 * @group Multicopter Attitude Control
 */
PARAM_DEFINE_FLOAT(MC_YAWRATE_P, 0.3f);

/**
 * Yaw rate I gain
 *
 * Yaw rate integral gain. Can be set to compensate static thrust difference or gravity center offset.
 *
 * @min 0.0
 * @group Multicopter Attitude Control
 */
PARAM_DEFINE_FLOAT(MC_YAWRATE_I, 0.0f);

/**
 * Yaw rate D gain
 *
 * Yaw rate differential gain. Small values help reduce fast oscillations. If value is too big oscillations will appear again.
 *
 * @min 0.0
 * @group Multicopter Attitude Control
 */
PARAM_DEFINE_FLOAT(MC_YAWRATE_D, 0.0f);

/**
 * Yaw feed forward
 *
 * Feed forward weight for manual yaw control. 0 will give slow responce and no overshot, 1 - fast responce and big overshot.
 *
 * @min 0.0
 * @max 1.0
 * @group Multicopter Attitude Control
 */
PARAM_DEFINE_FLOAT(MC_YAW_FF, 0.5f);
<<<<<<< HEAD
PARAM_DEFINE_FLOAT(MC_ROLL_S_ACRO, 5.0f);
PARAM_DEFINE_FLOAT(MC_PITCH_S_ACRO, 5.0f);
PARAM_DEFINE_FLOAT(MC_YAW_S_ACRO, 3.0f);
=======

/**
 * Max yaw rate
 *
 * Limit for yaw rate, has effect for large rotations in autonomous mode, to avoid large control output and mixer saturation.
 *
 * @unit deg/s
 * @min 0.0
 * @max 360.0
 * @group Multicopter Attitude Control
 */
PARAM_DEFINE_FLOAT(MC_YAWRATE_MAX, 120.0f);

/**
 * Max manual roll
 *
 * @unit deg
 * @min 0.0
 * @max 90.0
 * @group Multicopter Attitude Control
 */
PARAM_DEFINE_FLOAT(MC_MAN_R_MAX, 35.0f);

/**
 * Max manual pitch
 *
 * @unit deg
 * @min 0.0
 * @max 90.0
 * @group Multicopter Attitude Control
 */
PARAM_DEFINE_FLOAT(MC_MAN_P_MAX, 35.0f);

/**
 * Max manual yaw rate
 *
 * @unit deg/s
 * @min 0.0
 * @group Multicopter Attitude Control
 */
PARAM_DEFINE_FLOAT(MC_MAN_Y_MAX, 120.0f);
>>>>>>> b250e28a
<|MERGE_RESOLUTION|>--- conflicted
+++ resolved
@@ -174,11 +174,6 @@
  * @group Multicopter Attitude Control
  */
 PARAM_DEFINE_FLOAT(MC_YAW_FF, 0.5f);
-<<<<<<< HEAD
-PARAM_DEFINE_FLOAT(MC_ROLL_S_ACRO, 5.0f);
-PARAM_DEFINE_FLOAT(MC_PITCH_S_ACRO, 5.0f);
-PARAM_DEFINE_FLOAT(MC_YAW_S_ACRO, 3.0f);
-=======
 
 /**
  * Max yaw rate
@@ -220,4 +215,32 @@
  * @group Multicopter Attitude Control
  */
 PARAM_DEFINE_FLOAT(MC_MAN_Y_MAX, 120.0f);
->>>>>>> b250e28a
+
+/**
+ * Max acro roll rate
+ *
+ * @unit deg/s
+ * @min 0.0
+ * @max 360.0
+ * @group Multicopter Attitude Control
+ */
+PARAM_DEFINE_FLOAT(MC_ACRO_R_MAX, 90.0f);
+
+/**
+ * Max acro pitch rate
+ *
+ * @unit deg/s
+ * @min 0.0
+ * @max 360.0
+ * @group Multicopter Attitude Control
+ */
+PARAM_DEFINE_FLOAT(MC_ACRO_P_MAX, 90.0f);
+
+/**
+ * Max acro yaw rate
+ *
+ * @unit deg/s
+ * @min 0.0
+ * @group Multicopter Attitude Control
+ */
+PARAM_DEFINE_FLOAT(MC_ACRO_Y_MAX, 120.0f);